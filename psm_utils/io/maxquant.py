--- conflicted
+++ resolved
@@ -5,23 +5,14 @@
 import os
 import re
 from functools import cmp_to_key
-<<<<<<< HEAD
-=======
 from itertools import compress
 from pathlib import Path
->>>>>>> 52ba0182
 from typing import Dict, List, Tuple, Union
 
-import click
 import numpy as np
 import pandas as pd
-from sqlalchemy import true
-
-<<<<<<< HEAD
+
 from psm_utils.exceptions import PSMUtilsException
-=======
-from psm_utils._exceptions import PSMUtilsException
->>>>>>> 52ba0182
 from psm_utils.io._base_classes import ReaderBase, WriterBase
 from psm_utils.psm import PeptideSpectrumMatch
 from psm_utils.psm_list import PSMList
@@ -76,7 +67,7 @@
         """Read full MaxQuant msms.txt PSM file into a PSMList object."""
 
         """
-        Read line by line the msms.txt file:    
+        Read line by line the msms.txt file:
                                                 -get header order + fix column case
                                                 -get the additional features
         """
