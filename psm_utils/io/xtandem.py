--- conflicted
+++ resolved
@@ -44,13 +44,10 @@
 
 from __future__ import annotations
 
+import re
+import xml.etree.ElementTree as ET
 from pathlib import Path
-<<<<<<< HEAD
-import xml.etree.ElementTree as ET
-import re
-=======
 from typing import Union
->>>>>>> e7f0bfbf
 
 import numpy as np
 from pyteomics import mass, tandem
