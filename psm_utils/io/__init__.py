"""Parsers for proteomics search results from various search engines."""

from __future__ import annotations

import re
from pathlib import Path
from tempfile import NamedTemporaryFile

from rich.progress import track

import psm_utils.io.idxml as idxml
import psm_utils.io.maxquant as maxquant
import psm_utils.io.msamanda as msamanda
import psm_utils.io.mzid as mzid
import psm_utils.io.peptide_record as peptide_record
import psm_utils.io.percolator as percolator
import psm_utils.io.sage as sage
import psm_utils.io.tsv as tsv
import psm_utils.io.xtandem as xtandem
<<<<<<< HEAD
import psm_utils.io.sage as sage
import psm_utils.io.ionbot as ionbot
=======
>>>>>>> 504e1a85
from psm_utils.io._base_classes import WriterBase
from psm_utils.io.exceptions import PSMUtilsIOException
from psm_utils.psm import PSM
from psm_utils.psm_list import PSMList

FILETYPES = {
    "idxml": {
        "reader": idxml.IdXMLReader,
        "writer": None,
        "extension": ".idXML",
        "filename_pattern": r"^.*\.idxml$",
    },
    "msms": {
        "reader": maxquant.MSMSReader,
        "writer": None,
        "extension": "_msms.txt",
        "filename_pattern": r"^.*msms\.txt$",
    },
    "mzid": {
        "reader": mzid.MzidReader,
        "writer": mzid.MzidWriter,
        "extension": ".mzid",
        "filename_pattern": r"^.*\.(?:(?:mzidentml)|(?:mzid))$",
    },
    "peprec": {
        "reader": peptide_record.PeptideRecordReader,
        "writer": peptide_record.PeptideRecordWriter,
        "extension": ".peprec.txt",
        "filename_pattern": r"(^.*\.peprec(?:\.txt)?$)|(?:^peprec\.txt$)",
    },
    "percolator": {
        "reader": percolator.PercolatorTabReader,
        "writer": percolator.PercolatorTabWriter,
        "extension": ".percolator.txt",
        "filename_pattern": r"^.*\.(?:(?:pin)|(?:pout))$",
    },
    "tsv": {
        "reader": tsv.TSVReader,
        "writer": tsv.TSVWriter,
        "extension": ".tsv",
        "filename_pattern": r"^.*\.tsv$",
    },
    "xtandem": {
        "reader": xtandem.XTandemReader,
        "writer": None,
        "extension": ".t.xml",
        "filename_pattern": r"^.*\.t\.xml$",
    },
    "msamanda": {
        "reader": msamanda.MSAmandaReader,
        "writer": None,
        "extension": ".csv",
        "filename_pattern": r"^.*(?:_|\.)msamanda.csv$",
    },
    "sage": {
        "reader": sage.SageReader,
        "writer": None,
        "extension": ".tsv",
        "filename_pattern": r"^.*(?:_|\.).sage.tsv$",
    },
    "ionbot":{
        "reader": ionbot.IonbotReader,
        "writer": None,
        "extension": "ionbot.first.csv",
        "filename_pattern": r"^ionbot.first.csv$"
    },
}
READERS = {k: v["reader"] for k, v in FILETYPES.items() if v["reader"]}
WRITERS = {k: v["writer"] for k, v in FILETYPES.items() if v["writer"]}


def _infer_filetype(filename: str):
    """Infer filetype from filename."""
    for filetype, properties in FILETYPES.items():
        if re.fullmatch(properties["filename_pattern"], str(filename), flags=re.IGNORECASE):
            return filetype
    else:
        raise PSMUtilsIOException("Could not infer filetype.")


def _supports_write_psm(writer: WriterBase):
    """Check if writer supports write_psm method."""
    with NamedTemporaryFile(delete=False) as temp_file:
        temp_file.close()
        Path(temp_file.name).unlink()
        example_psm = PSM(peptidoform="ACDE", spectrum_id=0)
        try:
            with writer(temp_file.name, example_psm=example_psm) as writer_instance:
                writer_instance.write_psm(None)
        except NotImplementedError:
            supports_write_psm = False
        except AttributeError:  # `None` is not valid PSM
            supports_write_psm = True
        else:
            supports_write_psm = True
        Path(temp_file.name).unlink()
        return supports_write_psm


def read_file(filename: str | Path, *args, filetype: str = "infer", **kwargs):
    """
    Read PSM file into :py:class:`~psm_utils.psmlist.PSMList`.

    Parameters
    ----------
    filename: str
        Path to file.
    filetype: str, optional
        File type. Any PSM file type with read support. See psm_utils tag in
        :ref:`Supported file formats`.
    *args : tuple
        Additional arguments are passed to the :py:class:`psm_utils.io` reader.
    **kwargs : dict, optional
        Additional keyword arguments are passed to the :py:class:`psm_utils.io` reader.
    """
    if filetype == "infer":
        filetype = _infer_filetype(filename)
    try:
        reader_cls = READERS[filetype]
    except KeyError as e:
        raise PSMUtilsIOException(
            f"Filetype '{filetype}' unknown or not supported for reading."
        ) from e
    reader = reader_cls(filename, *args, **kwargs)
    psm_list = reader.read_file()
    return psm_list


def write_file(
    psm_list: PSMList,
    filename: str | Path,
    *args,
    filetype: str = "infer",
    show_progressbar: bool = False,
    **kwargs,
):
    """
    Write :py:class:`~psm_utils.psmlist.PSMList` to PSM file.

    Parameters
    ----------
    psm_list: PSMList
        PSM list to be written.
    filename: str
        Path to file.
    filetype: str, optional
        File type. Any PSM file type with read support. See psm_utils tag in
        :ref:`Supported file formats`.
    show_progressbar: bool, optional
        Show progress bar for conversion process. (default: False)
    *args : tuple
        Additional arguments are passed to the :py:class:`psm_utils.io` writer.
    **kwargs : dict, optional
        Additional keyword arguments are passed to the :py:class:`psm_utils.io` writer.
    """
    if filetype == "infer":
        filetype = _infer_filetype(filename)
    try:
        writer_cls = WRITERS[filetype]
    except KeyError as e:
        raise PSMUtilsIOException(
            f"Filetype {filetype} unknown or not supported for writing."
        ) from e

    # Remove file if already exists to avoid appending:
    if Path(filename).is_file():
        Path(filename).unlink()

    # Get example PSM, instantiate writer, write
    example_psm = psm_list[0]
    with writer_cls(
        filename,
        *args,
        example_psm=example_psm,
        mode="write",
        show_progressbar=show_progressbar,
        **kwargs,
    ) as writer:
        writer.write_file(psm_list)


def convert(
    input_filename: str | Path,
    output_filename: str | Path,
    input_filetype: str = "infer",
    output_filetype: str = "infer",
    show_progressbar: bool = False,
):
    """
    Convert a PSM file from one format into another.

    Parameters
    ----------
    input_filename: str
        Path to input file.
    output_filename: str
        Path to output file.
    input_filetype: str, optional
        File type. Any PSM file type with read support. See psm_utils tag in
        :ref:`Supported file formats`.
    output_filetype: str, optional
        File type. Any PSM file type with write support. See psm_utils tag in
        :ref:`Supported file formats`.
    show_progressbar: bool, optional
        Show progress bar for conversion process. (default: False)


    Examples
    --------

    Convert a MaxQuant msms.txt file to a MS²PIP peprec file, while inferring
    the applicable file types from the file extensions:

    >>> from psm_utils.io import convert
    >>> convert("msms.txt", "filename_out.peprec")

    Convert a MaxQuant msms.txt file to a MS²PIP peprec file, while explicitly
    specifying both file types:

    >>> convert(
    ...     "filename_in.msms",
    ...     "filename_out.peprec",
    ...     input_filetype="msms",
    ...     output_filetype="peprec"
    ... )

    Note that filetypes can only be inferred for select specific file names and/or
    extensions, such as ``msms.txt`` or ``*.peprec``.

    """

    # If needed, infer input and output filetypes
    if input_filetype == "infer":
        input_filetype = _infer_filetype(input_filename)
    if output_filetype == "infer":
        output_filetype = _infer_filetype(output_filename)

    reader_cls = READERS[input_filetype]
    writer_cls = WRITERS[output_filetype]

    # Remove file if already exists to avoid appending:
    if Path(output_filename).is_file():
        Path(output_filename).unlink()

    reader = reader_cls(input_filename)

    if _supports_write_psm(writer_cls):
        # Setup iterator, potentially with progress bar
        iterator = (
            track(reader, description="[green]Converting file") if show_progressbar else reader
        )

        # Get example PSM and instantiate writer
        for psm in reader:
            example_psm = psm
            break
        writer = writer_cls(output_filename, example_psm=example_psm, mode="write")

        # Convert
        with writer:
            for psm in iterator:
                writer.write_psm(psm)

    # First read full PSM list, then write file at once
    elif writer_cls == mzid.MzidWriter:
        writer = writer_cls(output_filename, show_progressbar=show_progressbar)
        writer.write_file(reader.read_file())
    else:
        writer = writer_cls(output_filename)
        writer.write_file(reader.read_file())<|MERGE_RESOLUTION|>--- conflicted
+++ resolved
@@ -17,11 +17,7 @@
 import psm_utils.io.sage as sage
 import psm_utils.io.tsv as tsv
 import psm_utils.io.xtandem as xtandem
-<<<<<<< HEAD
-import psm_utils.io.sage as sage
 import psm_utils.io.ionbot as ionbot
-=======
->>>>>>> 504e1a85
 from psm_utils.io._base_classes import WriterBase
 from psm_utils.io.exceptions import PSMUtilsIOException
 from psm_utils.psm import PSM
@@ -82,11 +78,11 @@
         "extension": ".tsv",
         "filename_pattern": r"^.*(?:_|\.).sage.tsv$",
     },
-    "ionbot":{
+    "ionbot": {
         "reader": ionbot.IonbotReader,
         "writer": None,
         "extension": "ionbot.first.csv",
-        "filename_pattern": r"^ionbot.first.csv$"
+        "filename_pattern": r"^ionbot.first.csv$",
     },
 }
 READERS = {k: v["reader"] for k, v in FILETYPES.items() if v["reader"]}
